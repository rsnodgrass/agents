--- conflicted
+++ resolved
@@ -10,15 +10,7 @@
 - **15 Workflow Orchestrators** - Multi-agent coordination systems for complex operations
 - **42 Development Tools** - Focused utilities for specific tasks
 
-<<<<<<< HEAD
 ## System Requirements
-
-- [Claude Code](https://docs.anthropic.com/en/docs/claude-code) installed and configured
-- Git for repository management
-
-## Installation
-=======
-## Agent Categories
 
 ### Architecture & System Design
 
@@ -83,41 +75,196 @@
 | [unity-developer](agents/unity-developer.md) | sonnet | Unity game development and optimization |
 | [minecraft-bukkit-pro](agents/minecraft-bukkit-pro.md) | sonnet | Minecraft server plugin development |
 | [sql-pro](agents/sql-pro.md) | sonnet | Complex SQL queries and database optimization |
->>>>>>> 3d087cef
-
-### Plugin Marketplace (Recommended - Available October 9, 2025)
-
-Install workflow-based plugin collections directly from the Claude Code plugin marketplace:
-
-<<<<<<< HEAD
-```bash
-# Add the marketplace
-/plugin marketplace add wshobson/agents
-=======
+
+### Infrastructure & Operations
+
+#### DevOps & Deployment
+
 | Agent | Model | Description |
 |-------|-------|-------------|
 | [devops-troubleshooter](agents/devops-troubleshooter.md) | sonnet | Production debugging, log analysis, deployment troubleshooting |
 | [deployment-engineer](agents/deployment-engineer.md) | sonnet | CI/CD pipelines, containerization, cloud deployments |
 | [terraform-specialist](agents/terraform-specialist.md) | opus | Infrastructure as Code with Terraform modules and state management |
 | [dx-optimizer](agents/dx-optimizer.md) | sonnet | Developer experience optimization and tooling improvements |
->>>>>>> 3d087cef
+
+#### Database Management
+
+| Agent | Model | Description |
+|-------|-------|-------------|
+| [database-optimizer](agents/database-optimizer.md) | opus | Query optimization, index design, migration strategies |
+| [database-admin](agents/database-admin.md) | sonnet | Database operations, backup, replication, monitoring |
+| [database-architect](agents/database-architect.md) | opus | Database design from scratch, technology selection, schema modeling |
+
+#### Incident Response & Network
+
+| Agent | Model | Description |
+|-------|-------|-------------|
+| [incident-responder](agents/incident-responder.md) | opus | Production incident management and resolution |
+| [network-engineer](agents/network-engineer.md) | sonnet | Network debugging, load balancing, traffic analysis |
+
+### Quality Assurance & Security
+
+#### Code Quality & Review
+
+| Agent | Model | Description |
+|-------|-------|-------------|
+| [code-reviewer](agents/code-reviewer.md) | opus | Code review with security focus and production reliability |
+| [security-auditor](agents/security-auditor.md) | opus | Vulnerability assessment and OWASP compliance |
+| [backend-security-coder](agents/backend-security-coder.md) | opus | Secure backend coding practices, API security implementation |
+| [frontend-security-coder](agents/frontend-security-coder.md) | opus | XSS prevention, CSP implementation, client-side security |
+| [mobile-security-coder](agents/mobile-security-coder.md) | opus | Mobile security patterns, WebView security, biometric auth |
+
+#### Testing & Debugging
+
+| Agent | Model | Description |
+|-------|-------|-------------|
+| [test-automator](agents/test-automator.md) | sonnet | Comprehensive test suite creation (unit, integration, e2e) |
+| [tdd-orchestrator](agents/tdd-orchestrator.md) | sonnet | Test-Driven Development methodology guidance |
+| [debugger](agents/debugger.md) | sonnet | Error resolution and test failure analysis |
+| [error-detective](agents/error-detective.md) | sonnet | Log analysis and error pattern recognition |
+
+#### Performance & Observability
+
+| Agent | Model | Description |
+|-------|-------|-------------|
+| [performance-engineer](agents/performance-engineer.md) | opus | Application profiling and optimization |
+| [observability-engineer](agents/observability-engineer.md) | opus | Production monitoring, distributed tracing, SLI/SLO management |
+| [search-specialist](agents/search-specialist.md) | haiku | Advanced web research and information synthesis |
+
+### Data & AI
+
+#### Data Engineering & Analytics
+
+| Agent | Model | Description |
+|-------|-------|-------------|
+| [data-scientist](agents/data-scientist.md) | opus | Data analysis, SQL queries, BigQuery operations |
+| [data-engineer](agents/data-engineer.md) | sonnet | ETL pipelines, data warehouses, streaming architectures |
+
+#### Machine Learning & AI
+
+| Agent | Model | Description |
+|-------|-------|-------------|
+| [ai-engineer](agents/ai-engineer.md) | opus | LLM applications, RAG systems, prompt pipelines |
+| [ml-engineer](agents/ml-engineer.md) | opus | ML pipelines, model serving, feature engineering |
+| [mlops-engineer](agents/mlops-engineer.md) | opus | ML infrastructure, experiment tracking, model registries |
+| [prompt-engineer](agents/prompt-engineer.md) | opus | LLM prompt optimization and engineering |
+
+### Documentation & Technical Writing
+
+| Agent | Model | Description |
+|-------|-------|-------------|
+| [docs-architect](agents/docs-architect.md) | opus | Comprehensive technical documentation generation |
+| [api-documenter](agents/api-documenter.md) | sonnet | OpenAPI/Swagger specifications and developer docs |
+| [reference-builder](agents/reference-builder.md) | haiku | Technical references and API documentation |
+| [tutorial-engineer](agents/tutorial-engineer.md) | sonnet | Step-by-step tutorials and educational content |
+| [mermaid-expert](agents/mermaid-expert.md) | sonnet | Diagram creation (flowcharts, sequences, ERDs) |
+
+### Business & Operations
+
+#### Business Analysis & Finance
+
+| Agent | Model | Description |
+|-------|-------|-------------|
+| [business-analyst](agents/business-analyst.md) | sonnet | Metrics analysis, reporting, KPI tracking |
+| [quant-analyst](agents/quant-analyst.md) | opus | Financial modeling, trading strategies, market analysis |
+| [risk-manager](agents/risk-manager.md) | sonnet | Portfolio risk monitoring and management |
+
+#### Marketing & Sales
+
+| Agent | Model | Description |
+|-------|-------|-------------|
+| [content-marketer](agents/content-marketer.md) | sonnet | Blog posts, social media, email campaigns |
+| [sales-automator](agents/sales-automator.md) | haiku | Cold emails, follow-ups, proposal generation |
+
+#### Support & Legal
+
+| Agent | Model | Description |
+|-------|-------|-------------|
+| [customer-support](agents/customer-support.md) | sonnet | Support tickets, FAQ responses, customer communication |
+| [hr-pro](agents/hr-pro.md) | opus | HR operations, policies, employee relations |
+| [legal-advisor](agents/legal-advisor.md) | opus | Privacy policies, terms of service, legal documentation |
+
+### Specialized Domains
+
+| Agent | Model | Description |
+|-------|-------|-------------|
+| [blockchain-developer](agents/blockchain-developer.md) | sonnet | Web3 apps, smart contracts, DeFi protocols |
+| [payment-integration](agents/payment-integration.md) | sonnet | Payment processor integration (Stripe, PayPal) |
+| [legacy-modernizer](agents/legacy-modernizer.md) | sonnet | Legacy code refactoring and modernization |
+| [context-manager](agents/context-manager.md) | haiku | Multi-agent context management |
+
+### SEO & Content Optimization
+
+| Agent | Model | Description |
+|-------|-------|-------------|
+| [seo-content-auditor](agents/seo-content-auditor.md) | sonnet | Content quality analysis, E-E-A-T signals assessment |
+| [seo-meta-optimizer](agents/seo-meta-optimizer.md) | haiku | Meta title and description optimization |
+| [seo-keyword-strategist](agents/seo-keyword-strategist.md) | haiku | Keyword analysis and semantic variations |
+| [seo-structure-architect](agents/seo-structure-architect.md) | haiku | Content structure and schema markup |
+| [seo-snippet-hunter](agents/seo-snippet-hunter.md) | haiku | Featured snippet formatting |
+| [seo-content-refresher](agents/seo-content-refresher.md) | haiku | Content freshness analysis |
+| [seo-cannibalization-detector](agents/seo-cannibalization-detector.md) | haiku | Keyword overlap detection |
+| [seo-authority-builder](agents/seo-authority-builder.md) | sonnet | E-E-A-T signal analysis |
+| [seo-content-writer](agents/seo-content-writer.md) | sonnet | SEO-optimized content creation |
+| [seo-content-planner](agents/seo-content-planner.md) | haiku | Content planning and topic clusters |
+
+## Model Configuration
+
+Agents are assigned to specific Claude models based on task complexity and computational requirements. The system uses three model tiers:
+
+### Model Distribution Summary
+
+| Model | Agent Count | Use Case |
+|-------|-------------|----------|
+| Haiku | 11 | Quick, focused tasks with minimal computational overhead |
+| Sonnet | 50 | Standard development and specialized engineering tasks |
+| Opus | 22 | Complex reasoning, architecture, and critical analysis |
+
+### Haiku Model Agents
+
+| Category | Agents |
+|----------|--------|
+| Context & Reference | `context-manager`, `reference-builder`, `sales-automator`, `search-specialist` |
+| SEO Optimization | `seo-meta-optimizer`, `seo-keyword-strategist`, `seo-structure-architect`, `seo-snippet-hunter`, `seo-content-refresher`, `seo-cannibalization-detector`, `seo-content-planner` |
+
+### Sonnet Model Agents
+
+| Category | Count | Agents |
+|----------|-------|--------|
+| Programming Languages | 18 | All language-specific agents (JavaScript, Python, Java, C++, etc.) |
+| Frontend & UI | 5 | `frontend-developer`, `ui-ux-designer`, `ui-visual-validator`, `mobile-developer`, `ios-developer` |
+| Infrastructure | 8 | `devops-troubleshooter`, `deployment-engineer`, `dx-optimizer`, `database-admin`, `network-engineer`, `flutter-expert`, `api-documenter`, `tutorial-engineer` |
+| Quality & Testing | 4 | `test-automator`, `tdd-orchestrator`, `debugger`, `error-detective` |
+| Business & Support | 6 | `business-analyst`, `risk-manager`, `content-marketer`, `customer-support`, `mermaid-expert`, `legacy-modernizer` |
+| Data & Content | 5 | `data-engineer`, `payment-integration`, `seo-content-auditor`, `seo-authority-builder`, `seo-content-writer` |
+
+### Opus Model Agents
+
+| Category | Count | Agents |
+|----------|-------|--------|
+| Architecture & Design | 7 | `architect-reviewer`, `backend-architect`, `cloud-architect`, `hybrid-cloud-architect`, `kubernetes-architect`, `graphql-architect`, `terraform-specialist` |
+| Critical Analysis | 6 | `code-reviewer`, `security-auditor`, `performance-engineer`, `observability-engineer`, `incident-responder`, `database-optimizer` |
+| AI/ML Complex | 5 | `ai-engineer`, `ml-engineer`, `mlops-engineer`, `data-scientist`, `prompt-engineer` |
+| Business Critical | 4 | `docs-architect`, `hr-pro`, `legal-advisor`, `quant-analyst` |
+
+## Installation
+
+### Plugin Marketplace (Recommended - Available October 9, 2025)
+
+Install workflow-based plugin collections directly from the Claude Code plugin marketplace:
+
+```bash
+# Add the marketplace
+/plugin marketplace add wshobson/agents
 
 # Browse available plugins
 /plugin list
 
-<<<<<<< HEAD
 # Install workflow-based plugins
 /plugin install full-stack-development
 /plugin install security-hardening
 /plugin install data-ml-pipeline
 /plugin install incident-response
-=======
-| Agent | Model | Description |
-|-------|-------|-------------|
-| [database-optimizer](agents/database-optimizer.md) | opus | Query optimization, index design, migration strategies |
-| [database-admin](agents/database-admin.md) | sonnet | Database operations, backup, replication, monitoring |
-| [database-architect](agents/database-architect.md) | opus | Database design from scratch, technology selection, schema modeling |
->>>>>>> 3d087cef
 
 # Install infrastructure/specialist plugins
 /plugin install cloud-infrastructure
@@ -125,37 +272,17 @@
 /plugin install seo-content-suite
 ```
 
-<<<<<<< HEAD
 ### Manual Installation
-=======
-| Agent | Model | Description |
-|-------|-------|-------------|
-| [incident-responder](agents/incident-responder.md) | opus | Production incident management and resolution |
-| [network-engineer](agents/network-engineer.md) | sonnet | Network debugging, load balancing, traffic analysis |
->>>>>>> 3d087cef
 
 ```bash
 cd ~/.claude
 git clone https://github.com/wshobson/agents.git
 ```
 
-<<<<<<< HEAD
 All agents, workflows, and tools will be automatically available to Claude Code.
-=======
-#### Code Quality & Review
-
-| Agent | Model | Description |
-|-------|-------|-------------|
-| [code-reviewer](agents/code-reviewer.md) | opus | Code review with security focus and production reliability |
-| [security-auditor](agents/security-auditor.md) | opus | Vulnerability assessment and OWASP compliance |
-| [backend-security-coder](agents/backend-security-coder.md) | opus | Secure backend coding practices, API security implementation |
-| [frontend-security-coder](agents/frontend-security-coder.md) | opus | XSS prevention, CSP implementation, client-side security |
-| [mobile-security-coder](agents/mobile-security-coder.md) | opus | Mobile security patterns, WebView security, biometric auth |
->>>>>>> 3d087cef
 
 ## Repository Structure
 
-<<<<<<< HEAD
 ```
 agents/
 ├── agents/                        # 83 specialized AI agents
@@ -173,26 +300,10 @@
 │   └── ... (tool commands)
 └── README.md
 ```
-=======
-| Agent | Model | Description |
-|-------|-------|-------------|
-| [test-automator](agents/test-automator.md) | sonnet | Comprehensive test suite creation (unit, integration, e2e) |
-| [tdd-orchestrator](agents/tdd-orchestrator.md) | sonnet | Test-Driven Development methodology guidance |
-| [debugger](agents/debugger.md) | sonnet | Error resolution and test failure analysis |
-| [error-detective](agents/error-detective.md) | sonnet | Log analysis and error pattern recognition |
->>>>>>> 3d087cef
 
 ## Workflow Commands
 
-<<<<<<< HEAD
 Multi-agent orchestration systems that coordinate complex, cross-domain tasks:
-=======
-| Agent | Model | Description |
-|-------|-------|-------------|
-| [performance-engineer](agents/performance-engineer.md) | opus | Application profiling and optimization |
-| [observability-engineer](agents/observability-engineer.md) | opus | Production monitoring, distributed tracing, SLI/SLO management |
-| [search-specialist](agents/search-specialist.md) | haiku | Advanced web research and information synthesis |
->>>>>>> 3d087cef
 
 ### Core Development Workflows
 
@@ -204,14 +315,7 @@
 | `smart-fix` | Intelligent problem resolution | Dynamic agent selection based on issue type |
 | `tdd-cycle` | Test-driven development orchestration | Test writer, implementer, refactoring specialist |
 
-<<<<<<< HEAD
 ### Process Automation Workflows
-=======
-| Agent | Model | Description |
-|-------|-------|-------------|
-| [data-scientist](agents/data-scientist.md) | opus | Data analysis, SQL queries, BigQuery operations |
-| [data-engineer](agents/data-engineer.md) | sonnet | ETL pipelines, data warehouses, streaming architectures |
->>>>>>> 3d087cef
 
 | Command | Purpose | Scope |
 |---------|---------|-------|
@@ -221,16 +325,7 @@
 | `multi-platform` | Cross-platform development | Web, mobile, desktop coordination |
 | `workflow-automate` | CI/CD pipeline automation | Build, test, deploy, monitor |
 
-<<<<<<< HEAD
 ### Advanced Orchestration Workflows
-=======
-| Agent | Model | Description |
-|-------|-------|-------------|
-| [ai-engineer](agents/ai-engineer.md) | opus | LLM applications, RAG systems, prompt pipelines |
-| [ml-engineer](agents/ml-engineer.md) | opus | ML pipelines, model serving, feature engineering |
-| [mlops-engineer](agents/mlops-engineer.md) | opus | ML infrastructure, experiment tracking, model registries |
-| [prompt-engineer](agents/prompt-engineer.md) | opus | LLM prompt optimization and engineering |
->>>>>>> 3d087cef
 
 | Command | Primary Focus | Specialized Agents |
 |---------|---------------|-------------------|
@@ -240,17 +335,7 @@
 | `performance-optimization` | System-wide optimization | Profiling, caching, query optimization |
 | `incident-response` | Production issue resolution | Diagnostics, root cause analysis, hotfix deployment |
 
-<<<<<<< HEAD
 ## Development Tools
-=======
-| Agent | Model | Description |
-|-------|-------|-------------|
-| [docs-architect](agents/docs-architect.md) | opus | Comprehensive technical documentation generation |
-| [api-documenter](agents/api-documenter.md) | sonnet | OpenAPI/Swagger specifications and developer docs |
-| [reference-builder](agents/reference-builder.md) | haiku | Technical references and API documentation |
-| [tutorial-engineer](agents/tutorial-engineer.md) | sonnet | Step-by-step tutorials and educational content |
-| [mermaid-expert](agents/mermaid-expert.md) | sonnet | Diagram creation (flowcharts, sequences, ERDs) |
->>>>>>> 3d087cef
 
 Focused, single-purpose utilities for specific development operations:
 
@@ -259,17 +344,9 @@
 - `ai-assistant` - AI-powered development assistance
 - `ai-review` - AI-based code review
 
-<<<<<<< HEAD
 ### API Development
 - `api-scaffold` - API endpoint scaffolding
 - `api-mock` - API mocking and testing
-=======
-| Agent | Model | Description |
-|-------|-------|-------------|
-| [business-analyst](agents/business-analyst.md) | sonnet | Metrics analysis, reporting, KPI tracking |
-| [quant-analyst](agents/quant-analyst.md) | opus | Financial modeling, trading strategies, market analysis |
-| [risk-manager](agents/risk-manager.md) | sonnet | Portfolio risk monitoring and management |
->>>>>>> 3d087cef
 
 ### Testing & Quality
 - `tdd-red` - Red phase (failing tests)
@@ -277,16 +354,9 @@
 - `tdd-refactor` - Refactor phase
 - `test-harness` - Test infrastructure setup
 
-<<<<<<< HEAD
 ### Security & Compliance
 - `security-scan` - Vulnerability scanning
 - `compliance-check` - Compliance validation
-=======
-| Agent | Model | Description |
-|-------|-------|-------------|
-| [content-marketer](agents/content-marketer.md) | sonnet | Blog posts, social media, email campaigns |
-| [sales-automator](agents/sales-automator.md) | haiku | Cold emails, follow-ups, proposal generation |
->>>>>>> 3d087cef
 
 ### Infrastructure & Operations
 - `k8s-manifest` - Kubernetes manifest generation
@@ -294,7 +364,6 @@
 - `monitor-setup` - Monitoring infrastructure
 - `deploy-checklist` - Deployment validation
 
-<<<<<<< HEAD
 ### Code Quality
 - `code-explain` - Code explanation
 - `code-migrate` - Code migration
@@ -302,37 +371,6 @@
 - `pr-enhance` - Pull request enhancement
 
 ### And 20+ more tools for debugging, documentation, data validation, cost optimization, and developer workflows
-=======
-| Agent | Model | Description |
-|-------|-------|-------------|
-| [customer-support](agents/customer-support.md) | sonnet | Support tickets, FAQ responses, customer communication |
-| [hr-pro](agents/hr-pro.md) | opus | HR operations, policies, employee relations |
-| [legal-advisor](agents/legal-advisor.md) | opus | Privacy policies, terms of service, legal documentation |
-
-### Specialized Domains
-
-| Agent | Model | Description |
-|-------|-------|-------------|
-| [blockchain-developer](agents/blockchain-developer.md) | sonnet | Web3 apps, smart contracts, DeFi protocols |
-| [payment-integration](agents/payment-integration.md) | sonnet | Payment processor integration (Stripe, PayPal) |
-| [legacy-modernizer](agents/legacy-modernizer.md) | sonnet | Legacy code refactoring and modernization |
-| [context-manager](agents/context-manager.md) | haiku | Multi-agent context management |
-
-### SEO & Content Optimization
-
-| Agent | Model | Description |
-|-------|-------|-------------|
-| [seo-content-auditor](agents/seo-content-auditor.md) | sonnet | Content quality analysis, E-E-A-T signals assessment |
-| [seo-meta-optimizer](agents/seo-meta-optimizer.md) | haiku | Meta title and description optimization |
-| [seo-keyword-strategist](agents/seo-keyword-strategist.md) | haiku | Keyword analysis and semantic variations |
-| [seo-structure-architect](agents/seo-structure-architect.md) | haiku | Content structure and schema markup |
-| [seo-snippet-hunter](agents/seo-snippet-hunter.md) | haiku | Featured snippet formatting |
-| [seo-content-refresher](agents/seo-content-refresher.md) | haiku | Content freshness analysis |
-| [seo-cannibalization-detector](agents/seo-cannibalization-detector.md) | haiku | Keyword overlap detection |
-| [seo-authority-builder](agents/seo-authority-builder.md) | sonnet | E-E-A-T signal analysis |
-| [seo-content-writer](agents/seo-content-writer.md) | sonnet | SEO-optimized content creation |
-| [seo-content-planner](agents/seo-content-planner.md) | haiku | Content planning and topic clusters |
->>>>>>> 3d087cef
 
 ## Usage
 
@@ -342,16 +380,8 @@
 # Full-stack feature development
 /workflows:feature-development implement OAuth2 authentication
 
-<<<<<<< HEAD
 # Security hardening
 /workflows:security-hardening perform security audit and remediation
-=======
-| Model | Agent Count | Use Case |
-|-------|-------------|----------|
-| Haiku | 11 | Quick, focused tasks with minimal computational overhead |
-| Sonnet | 50 | Standard development and specialized engineering tasks |
-| Opus | 22 | Complex reasoning, architecture, and critical analysis |
->>>>>>> 3d087cef
 
 # ML pipeline
 /workflows:ml-pipeline build recommendation system with monitoring
@@ -438,7 +468,6 @@
 ```
 **Orchestrates**: data-scientist → data-engineer → ml-engineer → mlops-engineer → ai-engineer → performance-engineer
 
-<<<<<<< HEAD
 ### Incident Response
 ```bash
 /workflows:incident-response debug high CPU usage in production
@@ -446,7 +475,47 @@
 **Orchestrates**: incident-responder → devops-troubleshooter → debugger → error-detective → observability-engineer
 
 ## Model Configuration
-=======
+
+Agents are assigned to specific Claude models based on task complexity:
+
+| Model | Count | Use Cases |
+|-------|-------|-----------|
+| **Opus** | 22 | Complex architecture, critical analysis, security audits, business operations |
+| **Sonnet** | 50 | Standard development, engineering tasks, quality assurance |
+| **Haiku** | 11 | Quick focused tasks, SEO optimization, reference building |
+
+### Common Workflow Patterns
+
+**Feature Development**
+```
+"Implement user authentication"
+→ backend-architect → frontend-developer → test-automator → security-auditor
+```
+
+**Performance Optimization**
+```
+"Optimize checkout process"
+→ performance-engineer → database-optimizer → frontend-developer
+```
+
+**Production Incidents**
+```
+"Debug high memory usage"
+→ incident-responder → devops-troubleshooter → error-detective → performance-engineer
+```
+
+**Infrastructure Setup**
+```
+"Set up disaster recovery"
+→ database-admin → database-optimizer → terraform-specialist
+```
+
+**ML Pipeline Development**
+```
+"Build ML pipeline with monitoring"
+→ mlops-engineer → ml-engineer → data-engineer → performance-engineer
+```
+
 ## Subagent Format
 
 Each subagent is defined as a Markdown file with frontmatter:
@@ -461,17 +530,14 @@
 
 System prompt defining the subagent's expertise and behavior
 ```
->>>>>>> 3d087cef
-
-Agents are assigned to specific Claude models based on task complexity:
-
-| Model | Count | Use Cases |
-|-------|-------|-----------|
-| **Opus** | 22 | Complex architecture, critical analysis, security audits, business operations |
-| **Sonnet** | 50 | Standard development, engineering tasks, quality assurance |
-| **Haiku** | 11 | Quick focused tasks, SEO optimization, reference building |
-
-## Multi-Agent Orchestration Patterns
+
+### Model Selection Criteria
+
+- **haiku**: Simple, deterministic tasks with minimal reasoning
+- **sonnet**: Standard development and engineering tasks
+- **opus**: Complex analysis, architecture, and critical operations
+
+## Agent Orchestration Patterns
 
 ### Sequential Processing
 ```
@@ -493,10 +559,7 @@
 feature-development → security-auditor → performance-engineer → Validated release
 ```
 
-<<<<<<< HEAD
 ## Migration from Commands Repository
-=======
-## Agent Selection Guide
 
 ### Architecture & Planning
 
@@ -579,13 +642,9 @@
 3. **Complexity matching** - Align task complexity with agent capabilities
 
 ## Contributing
->>>>>>> 3d087cef
-
-This repository now includes all functionality from the separate `commands` repository. The commands repo is being deprecated in favor of this unified structure. All workflows and tools are now available in a single installation.
-
-<<<<<<< HEAD
-## Contributing
-=======
+
+To add new agents, workflows, or tools:
+
 1. Create a new `.md` file in the `agents/` directory with appropriate frontmatter
 2. Use lowercase, hyphen-separated naming convention
 3. Write clear activation criteria in the description
@@ -602,15 +661,16 @@
 - Provide more context about tech stack
 - Include specific requirements in request
 - Use direct agent naming for precise control
->>>>>>> 3d087cef
-
-To add new agents, workflows, or tools:
-
-1. Place agent definitions in `agents/` directory
-2. Place workflow orchestrators in `workflows/` directory
-3. Place tool commands in `tools/` directory
-4. Follow existing naming conventions (lowercase, hyphen-separated)
-5. Include proper frontmatter in markdown files
+
+### Conflicting Recommendations
+- Normal behavior - specialists have different priorities
+- Request reconciliation between specific agents
+- Consider trade-offs based on project requirements
+
+### Missing Context
+- Include background information in requests
+- Reference previous work or patterns
+- Provide project-specific constraints
 
 ## License
 
